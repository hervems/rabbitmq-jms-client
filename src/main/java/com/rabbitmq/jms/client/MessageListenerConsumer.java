--- conflicted
+++ resolved
@@ -180,10 +180,6 @@
         } catch (TimeoutException te) {
             Thread.currentThread().interrupt();
         } catch (AlreadyClosedException acx) {
-<<<<<<< HEAD
-=======
-            logger.error("basicCancel (consumerTag='{}') threw exception", cT, acx);
->>>>>>> ccf93536
             // TODO check if basicCancel really necessary in this case.
             if (!acx.isInitiatedByApplication()) {
                 logger.error("basicCancel (consumerTag='{}') threw exception", cT, acx);
@@ -191,16 +187,11 @@
             }
         } catch (InterruptedException _) {
             Thread.currentThread().interrupt();
-<<<<<<< HEAD
         } catch (IOException e) {
             if (! e.getMessage().equals("Unknown consumerTag")) {
                 logger.error("basicCancel (consumerTag='{}') threw unexpected exception", cT, e);
-            }
-=======
-        } catch (Exception e) {
-            logger.error("basicCancel (consumerTag='{}') threw exception", cT, e);
->>>>>>> ccf93536
-        }
+        }
+    }
     }
 
     @Override
