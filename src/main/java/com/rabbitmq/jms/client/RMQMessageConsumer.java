--- conflicted
+++ resolved
@@ -162,18 +162,12 @@
     @Override
     public void setMessageListener(MessageListener messageListener) throws JMSException {
         if (messageListener == this.messageListener) { // no change, so do nothing
-<<<<<<< HEAD
             logger.info("MessageListener({}) already set", messageListener);
             return;
         }
-=======
-            logger.info("MessageListener({}) already set - ignored", messageListener);
-            return;
-        }
         if (!this.session.aSyncAllowed()) {
             throw new IllegalStateException("A MessageListener cannot be set if receive() is outstanding on a session. (See JMS 1.1 §4.4.6.)");
         }
->>>>>>> ccf93536
         logger.trace("setting MessageListener({})", messageListener);
         this.removeListenerConsumer();  // if there is any
         this.messageListener = messageListener;
