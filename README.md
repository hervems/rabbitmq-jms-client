--- conflicted
+++ resolved
@@ -12,13 +12,9 @@
 * [`rabbit-jms-package`](#rabbit-jms-package) a `pom` project that builds snapshots and releases
 * [`rabbit-jms-topic-exchange`](#rabbit-jms-topic-exchange) a specialised `pom` project that builds a RabbitMQ plugin
 * [`rabbit-jms-trader`](#rabbit-jms-trader) a specialised `pom` project that builds a sample application using the RabbitMQ JMS client.
-<<<<<<< HEAD
-* [`rabbit-jms-boot-demo`](#rabbit-jms-boot-demo) a very small sample app using Spring, with Groovy and Java embodiments.
-=======
 * [`rabbit-jms-boot-demo`](#rabbit-jms-boot-demo) a very small RJMS client app, using Spring, with Groovy and Java invocations.
 
 Only `rabbit-jms-client`, `rabbit-jms-topic-exchange`, and `rabbit-jms-trader` contribute artefacts which are packaged and distributed by `rabbit-jms-package`.
->>>>>>> 29aa214e
 
 ### <a name="rabbit-jms-client"></a> `rabbit-jms-client`
 
